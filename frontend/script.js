<<<<<<< HEAD
// Configuration
const API_BASE_URL = 'http://localhost:8000/api/v1';

// State management
let conversationState = {
    extractedData: null,
    validationStatus: null,
    isProcessing: false,
    canCreateAppointment: false
};

// DOM Elements
const chatMessages = document.getElementById('chatMessages');
const messageInput = document.getElementById('messageInput');
const sendButton = document.getElementById('sendButton');
const statusValue = document.getElementById('statusValue');
const progressValue = document.getElementById('progressValue');
const extractedDataDiv = document.getElementById('extractedData');
const createAppointmentBtn = document.getElementById('createAppointment');
const clearChatBtn = document.getElementById('clearChat');
const viewPatientsBtn = document.getElementById('viewPatients');
const patientsModal = document.getElementById('patientsModal');
const loadingOverlay = document.getElementById('loadingOverlay');

// Initialize the application
document.addEventListener('DOMContentLoaded', function() {
    initializeEventListeners();
    updateUI();
});

// Event Listeners
function initializeEventListeners() {
    // Send message on button click
    sendButton.addEventListener('click', sendMessage);
    
    // Send message on Enter key
    messageInput.addEventListener('keypress', function(e) {
        if (e.key === 'Enter' && !e.shiftKey) {
            e.preventDefault();
            sendMessage();
        }
    });
    
    // Clear chat
    clearChatBtn.addEventListener('click', clearChat);
    
    // View patients
    viewPatientsBtn.addEventListener('click', showPatientsModal);
    
    // Create appointment
    createAppointmentBtn.addEventListener('click', createAppointment);
    
    // Modal close
    document.querySelector('.close').addEventListener('click', closeModal);
    window.addEventListener('click', function(e) {
        if (e.target === patientsModal) {
            closeModal();
        }
    });
}

// Main Functions
async function sendMessage() {
    const message = messageInput.value.trim();
    if (!message || conversationState.isProcessing) return;
    
    // Add user message to chat
    addMessage(message, 'user');
    messageInput.value = '';
    
    // Show loading
    showLoading(true);
    conversationState.isProcessing = true;
    updateUI();
    
    try {
        // Volta a enviar apenas a mensagem, sem estado acumulado
        const response = await fetch(`${API_BASE_URL}/ai-booking/process-message`, {
            method: 'POST',
            headers: {
                'Content-Type': 'application/json',
            },
            body: JSON.stringify({ message: message })
        });
        
        const data = await response.json();
        
        if (data.success) {
            handleAIResponse(data);
        } else {
            addMessage('❌ Erro ao processar mensagem: ' + data.detail, 'error');
        }
    } catch (error) {
        console.error('Error:', error);
        addMessage('❌ Erro de conexão. Verifique se o servidor está rodando.', 'error');
    } finally {
        showLoading(false);
        conversationState.isProcessing = false;
        updateUI();
    }
}

function handleAIResponse(data) {
    // Update conversation state
    conversationState.extractedData = data.extracted_data;
    conversationState.validationStatus = data.validation;
    conversationState.canCreateAppointment = data.can_proceed;
    
    // Add bot response
    if (data.status === 'need_more_info') {
        addMessage('🤖 ' + data.next_question, 'bot');
    } else if (data.status === 'ready_to_book') {
        addMessage('✅ ' + data.message + '\n\n📋 Dados coletados com sucesso! Você pode revisar as informações no painel lateral e criar o agendamento.', 'success');
    }
    
    updateUI();
}

async function createAppointment() {
    if (!conversationState.canCreateAppointment || !conversationState.extractedData) {
        addMessage('❌ Não é possível criar agendamento. Dados insuficientes.', 'error');
        return;
    }
    
    showLoading(true);
    
    try {
        const response = await fetch(`${API_BASE_URL}/ai-booking/create-from-ai`, {
            method: 'POST',
            headers: {
                'Content-Type': 'application/json',
            },
            body: JSON.stringify({
                extracted_data: {
                    ...conversationState.extractedData,
                    dados_extraidos: ['paciente.nome', 'agendamento.tipo_agendamento', 'agendamento.especialidade'],
                    dados_faltantes: []
                }
            })
        });
        
        const data = await response.json();
        
        if (data.success) {
            const appointment = data.appointment_data;
            const successMessage = `
🎉 **Agendamento criado com sucesso!**

📋 **Detalhes do Agendamento:**
• **ID:** ${appointment.id_agendamento}
• **Paciente:** ${appointment.paciente_nome}
• **Médico:** ${appointment.medico_nome}
• **Especialidade:** ${appointment.especialidade_nome}
• **Data/Hora:** ${formatDateTime(appointment.data_hora_inicio)}
• **Local:** ${appointment.local_nome}
• **Convênio:** ${appointment.convenio_nome || 'Particular'}
• **Observações:** ${appointment.observacoes || 'Nenhuma'}

✅ Seu agendamento foi confirmado!
            `;
            addMessage(successMessage, 'success');
            
            // Reset state
            conversationState.canCreateAppointment = false;
            updateUI();
        } else {
            addMessage('❌ Erro ao criar agendamento: ' + data.detail, 'error');
        }
    } catch (error) {
        console.error('Error:', error);
        addMessage('❌ Erro ao criar agendamento. Tente novamente.', 'error');
    } finally {
        showLoading(false);
    }
}

async function showPatientsModal() {
    patientsModal.style.display = 'block';
    
    try {
        const response = await fetch(`${API_BASE_URL}/patients/`);
        if (!response.ok) {
            // Se a resposta não for 2xx, mostre erro específico
            const errorText = await response.text();
            document.getElementById('patientsList').innerHTML = `<p>❌ Erro ao carregar pacientes: ${response.status} - ${errorText}</p>`;
            return;
        }
        const data = await response.json();
        if ((data.success || Array.isArray(data)) && (data.data || Array.isArray(data))) {
            // Suporta resposta como { success: true, data: [...] } ou apenas [...]
            displayPatients(data.data || data);
        } else {
            document.getElementById('patientsList').innerHTML = '<p>❌ Erro ao carregar pacientes</p>';
        }
    } catch (error) {
        console.error('Error:', error);
        document.getElementById('patientsList').innerHTML = `<p>❌ Erro de conexão: ${error.message}</p>`;
    }
}

function displayPatients(patients) {
    const patientsList = document.getElementById('patientsList');
    
    if (patients.length === 0) {
        patientsList.innerHTML = '<p class="no-data">Nenhum paciente cadastrado</p>';
        return;
    }
    
    const patientsHTML = patients.map(patient => `
        <div class="patient-item">
            <div class="patient-name">👤 ${patient.nome}</div>
            <div class="patient-details">
                <strong>CPF:</strong> ${patient.cpf || 'Não informado'}<br>
                <strong>Nascimento:</strong> ${formatDate(patient.data_nascimento)}<br>
                <strong>Sexo:</strong> ${patient.sexo}<br>
                <strong>ID:</strong> ${patient.id_paciente}
            </div>
        </div>
    `).join('');
    
    patientsList.innerHTML = patientsHTML;
}

function clearChat() {
    chatMessages.innerHTML = `
        <div class="message bot-message">
            <div class="message-content">
                <strong>🤖 Assistente:</strong> Olá! Sou seu assistente para agendamento médico. Como posso ajudá-lo hoje?
            </div>
        </div>
    `;
    
    // Reset state
    conversationState = {
        extractedData: null,
        validationStatus: null,
        isProcessing: false,
        canCreateAppointment: false
    };
    
    updateUI();
}

function closeModal() {
    patientsModal.style.display = 'none';
}

// UI Helper Functions
function addMessage(text, type = 'bot') {
    const messageDiv = document.createElement('div');
    messageDiv.className = `message ${type}-message`;
    
    const contentDiv = document.createElement('div');
    contentDiv.className = 'message-content';
    
    if (type === 'user') {
        contentDiv.innerHTML = `<strong>👤 Você:</strong> ${text}`;
    } else if (type === 'bot') {
        contentDiv.innerHTML = text;
    } else if (type === 'error') {
        contentDiv.innerHTML = text;
    } else if (type === 'success') {
        contentDiv.innerHTML = text;
    }
    
    messageDiv.appendChild(contentDiv);
    chatMessages.appendChild(messageDiv);
    chatMessages.scrollTop = chatMessages.scrollHeight;
}

function updateUI() {
    // Update status
    if (conversationState.isProcessing) {
        statusValue.textContent = 'Processando...';
        statusValue.style.color = '#ffa500';
    } else if (conversationState.canCreateAppointment) {
        statusValue.textContent = 'Pronto para agendar';
        statusValue.style.color = '#28a745';
    } else {
        statusValue.textContent = 'Coletando dados';
        statusValue.style.color = '#6c757d';
    }
    
    // Update progress
    if (conversationState.validationStatus) {
        const progress = Math.round(conversationState.validationStatus.completion_percentage);
        progressValue.textContent = `${progress}%`;
        progressValue.style.color = progress === 100 ? '#28a745' : '#ffa500';
    } else {
        progressValue.textContent = '0%';
        progressValue.style.color = '#6c757d';
    }
    
    // Update extracted data display
    if (conversationState.extractedData) {
        displayExtractedData(conversationState.extractedData);
    } else {
        extractedDataDiv.innerHTML = '<p class="no-data">Nenhum dado coletado ainda</p>';
    }
    
    // Update buttons
    sendButton.disabled = conversationState.isProcessing;
    createAppointmentBtn.disabled = !conversationState.canCreateAppointment;
}

function displayExtractedData(data) {
    let html = '';
    
    // Patient data
    if (data.paciente && Object.values(data.paciente).some(v => v !== null)) {
        html += '<div class="data-section"><strong>👤 Paciente:</strong><br>';
        if (data.paciente.nome) html += `<span class="data-label">Nome:</span> ${data.paciente.nome}<br>`;
        if (data.paciente.cpf) html += `<span class="data-label">CPF:</span> ${data.paciente.cpf}<br>`;
        if (data.paciente.data_nascimento) html += `<span class="data-label">Nascimento:</span> ${data.paciente.data_nascimento}<br>`;
        if (data.paciente.sexo) html += `<span class="data-label">Sexo:</span> ${data.paciente.sexo}<br>`;
        html += '</div><br>';
    }
    
    // Appointment data
    if (data.agendamento_info && Object.values(data.agendamento_info).some(v => v !== null)) {
        html += '<div class="data-section"><strong>🏥 Agendamento:</strong><br>';
        if (data.agendamento_info.tipo_agendamento) html += `<span class="data-label">Tipo:</span> ${data.agendamento_info.tipo_agendamento}<br>`;
        if (data.agendamento_info.especialidade) html += `<span class="data-label">Especialidade:</span> ${data.agendamento_info.especialidade}<br>`;
        if (data.agendamento_info.tem_convenio !== null) html += `<span class="data-label">Convênio:</span> ${data.agendamento_info.tem_convenio ? 'Sim' : 'Não'}<br>`;
        if (data.agendamento_info.nome_convenio) html += `<span class="data-label">Nome do Convênio:</span> ${data.agendamento_info.nome_convenio}<br>`;
        html += '</div><br>';
    }
    
    // Preferences
    if (data.preferencias && Object.values(data.preferencias).some(v => v !== null)) {
        html += '<div class="data-section"><strong>📅 Preferências:</strong><br>';
        if (data.preferencias.data_preferencia) html += `<span class="data-label">Data:</span> ${data.preferencias.data_preferencia}<br>`;
        if (data.preferencias.horario_preferencia) html += `<span class="data-label">Horário:</span> ${data.preferencias.horario_preferencia}<br>`;
        if (data.preferencias.observacoes) html += `<span class="data-label">Observações:</span> ${data.preferencias.observacoes}<br>`;
        html += '</div>';
    }
    
    extractedDataDiv.innerHTML = html || '<p class="no-data">Nenhum dado coletado ainda</p>';
}

function showLoading(show) {
    loadingOverlay.style.display = show ? 'flex' : 'none';
}

// Utility Functions
function formatDate(dateString) {
    if (!dateString) return 'Não informado';
    const date = new Date(dateString);
    return date.toLocaleDateString('pt-BR');
}

function formatDateTime(dateTimeString) {
    if (!dateTimeString) return 'Não informado';
    const date = new Date(dateTimeString);
    return date.toLocaleString('pt-BR');
}
=======
// Configuratio
const API_BASE_URL = 'http://localhost:8000/api/v1';

// State management
let conversationState = {
    extractedData: null,
    validationStatus: null,
    isProcessing: false,
    canCreateAppointment: false
};

// DOM Elements
const chatMessages = document.getElementById('chatMessages');
const messageInput = document.getElementById('messageInput');
const sendButton = document.getElementById('sendButton');
const statusValue = document.getElementById('statusValue');
const progressValue = document.getElementById('progressValue');
const extractedDataDiv = document.getElementById('extractedData');
const createAppointmentBtn = document.getElementById('createAppointment');
const clearChatBtn = document.getElementById('clearChat');
const viewPatientsBtn = document.getElementById('viewPatients');
const patientsModal = document.getElementById('patientsModal');
const loadingOverlay = document.getElementById('loadingOverlay');

// Initialize the application
document.addEventListener('DOMContentLoaded', function() {
    initializeEventListeners();
    updateUI();
});

// Event Listeners
function initializeEventListeners() {
    // Send message on button click
    sendButton.addEventListener('click', sendMessage);
    
    // Send message on Enter key
    messageInput.addEventListener('keypress', function(e) {
        if (e.key === 'Enter' && !e.shiftKey) {
            e.preventDefault();
            sendMessage();
        }
    });
    
    // Clear chat
    clearChatBtn.addEventListener('click', clearChat);
    
    // View patients
    viewPatientsBtn.addEventListener('click', showPatientsModal);
    
    // Create appointment
    createAppointmentBtn.addEventListener('click', createAppointment);
    
    // Modal close
    document.querySelector('.close').addEventListener('click', closeModal);
    window.addEventListener('click', function(e) {
        if (e.target === patientsModal) {
            closeModal();
        }
    });
}

// Main Functions
async function sendMessage() {
    const message = messageInput.value.trim();
    if (!message || conversationState.isProcessing) return;
    
    // Add user message to chat
    addMessage(message, 'user');
    messageInput.value = '';
    
    // Show loading
    showLoading(true);
    conversationState.isProcessing = true;
    updateUI();
    
    try {
        // Process message with AI
        const response = await fetch(`${API_BASE_URL}/ai-booking/process-message`, {
            method: 'POST',
            headers: {
                'Content-Type': 'application/json',
            },
            body: JSON.stringify({ message: message })
        });
        
        const data = await response.json();
        
        if (data.success) {
            handleAIResponse(data);
        } else {
            addMessage('❌ Erro ao processar mensagem: ' + data.detail, 'error');
        }
    } catch (error) {
        console.error('Error:', error);
        addMessage('❌ Erro de conexão. Verifique se o servidor está rodando.', 'error');
    } finally {
        showLoading(false);
        conversationState.isProcessing = false;
        updateUI();
    }
}

function handleAIResponse(data) {
    // Update conversation state
    conversationState.extractedData = data.extracted_data;
    conversationState.validationStatus = data.validation;
    conversationState.canCreateAppointment = data.can_proceed;
    
    // Add bot response
    if (data.status === 'need_more_info') {
        addMessage('🤖 ' + data.next_question, 'bot');
    } else if (data.status === 'ready_to_book') {
        addMessage('✅ ' + data.message + '\n\n📋 Dados coletados com sucesso! Você pode revisar as informações no painel lateral e criar o agendamento.', 'success');
    }
    
    updateUI();
}

async function createAppointment() {
    if (!conversationState.canCreateAppointment || !conversationState.extractedData) {
        addMessage('❌ Não é possível criar agendamento. Dados insuficientes.', 'error');
        return;
    }
    
    showLoading(true);
    
    try {
        const response = await fetch(`${API_BASE_URL}/ai-booking/create-from-ai`, {
            method: 'POST',
            headers: {
                'Content-Type': 'application/json',
            },
            body: JSON.stringify({
                extracted_data: conversationState.extractedData
            })
        });
        
        const data = await response.json();
        
        if (data.success) {
            const appointment = data.data;
            const successMessage = `
🎉 **Agendamento criado com sucesso!**

📋 **Detalhes do Agendamento:**
• **ID:** ${appointment.appointment_id}
• **Paciente:** ${appointment.patient_name}
• **Tipo:** ${appointment.type}
• **Especialidade:** ${appointment.specialty_or_exam}
• **Data:** ${appointment.appointment_date}
• **Horário:** ${appointment.appointment_time}
• **Telefone:** ${appointment.contact_phone}
• **Email:** ${appointment.contact_email}

✅ Seu agendamento foi confirmado!
            `;
            addMessage(markdownToHtml(successMessage), 'success');
            
            // Reset state
            conversationState.canCreateAppointment = false;
            updateUI();
        } else {
            addMessage('❌ Erro ao criar agendamento: ' + (data.detail || data.message || 'Erro desconhecido'), 'error');
        }
    } catch (error) {
        console.error('Error:', error);
        addMessage('❌ Erro ao criar agendamento. Tente novamente.', 'error');
    } finally {
        showLoading(false);
    }
}

async function showPatientsModal() {
    patientsModal.style.display = 'block';
    
    try {
        const response = await fetch(`${API_BASE_URL}/patients/`);
        const data = await response.json();
        
        if (data.success && data.data) {
            displayPatients(data.data);
        } else {
            document.getElementById('patientsList').innerHTML = '<p>❌ Erro ao carregar pacientes</p>';
        }
    } catch (error) {
        console.error('Error:', error);
        document.getElementById('patientsList').innerHTML = '<p>❌ Erro de conexão</p>';
    }
}

function displayPatients(patients) {
    const patientsList = document.getElementById('patientsList');
    
    if (patients.length === 0) {
        patientsList.innerHTML = '<p class="no-data">Nenhum paciente cadastrado</p>';
        return;
    }
    
    const patientsHTML = patients.map(patient => `
        <div class="patient-item">
            <div class="patient-name">👤 ${patient.nome}</div>
            <div class="patient-details">
                <strong>CPF:</strong> ${patient.cpf || 'Não informado'}<br>
                <strong>Nascimento:</strong> ${formatDate(patient.data_nascimento)}<br>
                <strong>Sexo:</strong> ${patient.sexo}<br>
                <strong>ID:</strong> ${patient.id_paciente}
            </div>
        </div>
    `).join('');
    
    patientsList.innerHTML = patientsHTML;
}

function clearChat() {
    chatMessages.innerHTML = `
        <div class="message bot-message">
            <div class="message-content">
                <strong>🤖 Assistente:</strong> Olá! Sou seu assistente para agendamento médico. Como posso ajudá-lo hoje?
            </div>
        </div>
    `;
    
    // Reset state
    conversationState = {
        extractedData: null,
        validationStatus: null,
        isProcessing: false,
        canCreateAppointment: false
    };
    
    updateUI();
}

function closeModal() {
    patientsModal.style.display = 'none';
}

// UI Helper Functions
function addMessage(text, type = 'bot') {
    const messageDiv = document.createElement('div');
    messageDiv.className = `message ${type}-message`;
    
    const contentDiv = document.createElement('div');
    contentDiv.className = 'message-content';
    
    if (type === 'user') {
        contentDiv.innerHTML = `<strong>👤 Você:</strong> ${text}`;
    } else if (type === 'bot') {
        contentDiv.innerHTML = text;
    } else if (type === 'error') {
        contentDiv.innerHTML = text;
    } else if (type === 'success') {
        contentDiv.innerHTML = text;
    }
    
    messageDiv.appendChild(contentDiv);
    chatMessages.appendChild(messageDiv);
    chatMessages.scrollTop = chatMessages.scrollHeight;
}

function updateUI() {
    // Update status
    if (conversationState.isProcessing) {
        statusValue.textContent = 'Processando...';
        statusValue.style.color = '#ffa500';
    } else if (conversationState.canCreateAppointment) {
        statusValue.textContent = 'Pronto para agendar';
        statusValue.style.color = '#28a745';
    } else {
        statusValue.textContent = 'Coletando dados';
        statusValue.style.color = '#6c757d';
    }
    
    // Update progress
    if (conversationState.validationStatus) {
        const progress = Math.round(conversationState.validationStatus.completion_percentage);
        progressValue.textContent = `${progress}%`;
        progressValue.style.color = progress === 100 ? '#28a745' : '#ffa500';
    } else {
        progressValue.textContent = '0%';
        progressValue.style.color = '#6c757d';
    }
    
    // Update extracted data display
    if (conversationState.extractedData) {
        displayExtractedData(conversationState.extractedData);
    } else {
        extractedDataDiv.innerHTML = '<p class="no-data">Nenhum dado coletado ainda</p>';
    }
    
    // Update buttons
    sendButton.disabled = conversationState.isProcessing;
    createAppointmentBtn.disabled = !conversationState.canCreateAppointment;
}

function displayExtractedData(data) {
    let html = '';
    
    // Patient data
    if (data.paciente && Object.values(data.paciente).some(v => v !== null)) {
        html += '<div class="data-section"><strong>👤 Paciente:</strong><br>';
        if (data.paciente.nome) html += `<span class="data-label">Nome:</span> ${data.paciente.nome}<br>`;
        if (data.paciente.cpf) html += `<span class="data-label">CPF:</span> ${data.paciente.cpf}<br>`;
        if (data.paciente.data_nascimento) html += `<span class="data-label">Nascimento:</span> ${data.paciente.data_nascimento}<br>`;
        if (data.paciente.sexo) html += `<span class="data-label">Sexo:</span> ${data.paciente.sexo}<br>`;
        html += '</div><br>';
    }
    
    // Appointment data
    if (data.agendamento_info && Object.values(data.agendamento_info).some(v => v !== null)) {
        html += '<div class="data-section"><strong>🏥 Agendamento:</strong><br>';
        if (data.agendamento_info.tipo_agendamento) html += `<span class="data-label">Tipo:</span> ${data.agendamento_info.tipo_agendamento}<br>`;
        if (data.agendamento_info.especialidade) html += `<span class="data-label">Especialidade:</span> ${data.agendamento_info.especialidade}<br>`;
        if (data.agendamento_info.tem_convenio !== null) html += `<span class="data-label">Convênio:</span> ${data.agendamento_info.tem_convenio ? 'Sim' : 'Não'}<br>`;
        if (data.agendamento_info.nome_convenio) html += `<span class="data-label">Nome do Convênio:</span> ${data.agendamento_info.nome_convenio}<br>`;
        html += '</div><br>';
    }
    
    // Preferences
    if (data.preferencias && Object.values(data.preferencias).some(v => v !== null)) {
        html += '<div class="data-section"><strong>📅 Preferências:</strong><br>';
        if (data.preferencias.data_preferencia) html += `<span class="data-label">Data:</span> ${data.preferencias.data_preferencia}<br>`;
        if (data.preferencias.horario_preferencia) html += `<span class="data-label">Horário:</span> ${data.preferencias.horario_preferencia}<br>`;
        if (data.preferencias.observacoes) html += `<span class="data-label">Observações:</span> ${data.preferencias.observacoes}<br>`;
        html += '</div>';
    }
    
    extractedDataDiv.innerHTML = html || '<p class="no-data">Nenhum dado coletado ainda</p>';
}

function showLoading(show) {
    loadingOverlay.style.display = show ? 'flex' : 'none';
}

// Utility Functions
function formatDate(dateString) {
    if (!dateString) return 'Não informado';
    const date = new Date(dateString);
    return date.toLocaleDateString('pt-BR');
}

function formatDateTime(dateTimeString) {
    if (!dateTimeString) return 'Não informado';
    const date = new Date(dateTimeString);
    return date.toLocaleString('pt-BR');
}

function markdownToHtml(text) {
    // Negrito: *texto*
    let html = text.replace(/\\(.?)\\*/g, '<b>$1</b>');
    // Quebra de linha: \n
    html = html.replace(/\n/g, '<br>');
    return html;
}
>>>>>>> 3673aaa5
<|MERGE_RESOLUTION|>--- conflicted
+++ resolved
@@ -1,4 +1,3 @@
-<<<<<<< HEAD
 // Configuration
 const API_BASE_URL = 'http://localhost:8000/api/v1';
 
@@ -354,360 +353,4 @@
     if (!dateTimeString) return 'Não informado';
     const date = new Date(dateTimeString);
     return date.toLocaleString('pt-BR');
-}
-=======
-// Configuratio
-const API_BASE_URL = 'http://localhost:8000/api/v1';
-
-// State management
-let conversationState = {
-    extractedData: null,
-    validationStatus: null,
-    isProcessing: false,
-    canCreateAppointment: false
-};
-
-// DOM Elements
-const chatMessages = document.getElementById('chatMessages');
-const messageInput = document.getElementById('messageInput');
-const sendButton = document.getElementById('sendButton');
-const statusValue = document.getElementById('statusValue');
-const progressValue = document.getElementById('progressValue');
-const extractedDataDiv = document.getElementById('extractedData');
-const createAppointmentBtn = document.getElementById('createAppointment');
-const clearChatBtn = document.getElementById('clearChat');
-const viewPatientsBtn = document.getElementById('viewPatients');
-const patientsModal = document.getElementById('patientsModal');
-const loadingOverlay = document.getElementById('loadingOverlay');
-
-// Initialize the application
-document.addEventListener('DOMContentLoaded', function() {
-    initializeEventListeners();
-    updateUI();
-});
-
-// Event Listeners
-function initializeEventListeners() {
-    // Send message on button click
-    sendButton.addEventListener('click', sendMessage);
-    
-    // Send message on Enter key
-    messageInput.addEventListener('keypress', function(e) {
-        if (e.key === 'Enter' && !e.shiftKey) {
-            e.preventDefault();
-            sendMessage();
-        }
-    });
-    
-    // Clear chat
-    clearChatBtn.addEventListener('click', clearChat);
-    
-    // View patients
-    viewPatientsBtn.addEventListener('click', showPatientsModal);
-    
-    // Create appointment
-    createAppointmentBtn.addEventListener('click', createAppointment);
-    
-    // Modal close
-    document.querySelector('.close').addEventListener('click', closeModal);
-    window.addEventListener('click', function(e) {
-        if (e.target === patientsModal) {
-            closeModal();
-        }
-    });
-}
-
-// Main Functions
-async function sendMessage() {
-    const message = messageInput.value.trim();
-    if (!message || conversationState.isProcessing) return;
-    
-    // Add user message to chat
-    addMessage(message, 'user');
-    messageInput.value = '';
-    
-    // Show loading
-    showLoading(true);
-    conversationState.isProcessing = true;
-    updateUI();
-    
-    try {
-        // Process message with AI
-        const response = await fetch(`${API_BASE_URL}/ai-booking/process-message`, {
-            method: 'POST',
-            headers: {
-                'Content-Type': 'application/json',
-            },
-            body: JSON.stringify({ message: message })
-        });
-        
-        const data = await response.json();
-        
-        if (data.success) {
-            handleAIResponse(data);
-        } else {
-            addMessage('❌ Erro ao processar mensagem: ' + data.detail, 'error');
-        }
-    } catch (error) {
-        console.error('Error:', error);
-        addMessage('❌ Erro de conexão. Verifique se o servidor está rodando.', 'error');
-    } finally {
-        showLoading(false);
-        conversationState.isProcessing = false;
-        updateUI();
-    }
-}
-
-function handleAIResponse(data) {
-    // Update conversation state
-    conversationState.extractedData = data.extracted_data;
-    conversationState.validationStatus = data.validation;
-    conversationState.canCreateAppointment = data.can_proceed;
-    
-    // Add bot response
-    if (data.status === 'need_more_info') {
-        addMessage('🤖 ' + data.next_question, 'bot');
-    } else if (data.status === 'ready_to_book') {
-        addMessage('✅ ' + data.message + '\n\n📋 Dados coletados com sucesso! Você pode revisar as informações no painel lateral e criar o agendamento.', 'success');
-    }
-    
-    updateUI();
-}
-
-async function createAppointment() {
-    if (!conversationState.canCreateAppointment || !conversationState.extractedData) {
-        addMessage('❌ Não é possível criar agendamento. Dados insuficientes.', 'error');
-        return;
-    }
-    
-    showLoading(true);
-    
-    try {
-        const response = await fetch(`${API_BASE_URL}/ai-booking/create-from-ai`, {
-            method: 'POST',
-            headers: {
-                'Content-Type': 'application/json',
-            },
-            body: JSON.stringify({
-                extracted_data: conversationState.extractedData
-            })
-        });
-        
-        const data = await response.json();
-        
-        if (data.success) {
-            const appointment = data.data;
-            const successMessage = `
-🎉 **Agendamento criado com sucesso!**
-
-📋 **Detalhes do Agendamento:**
-• **ID:** ${appointment.appointment_id}
-• **Paciente:** ${appointment.patient_name}
-• **Tipo:** ${appointment.type}
-• **Especialidade:** ${appointment.specialty_or_exam}
-• **Data:** ${appointment.appointment_date}
-• **Horário:** ${appointment.appointment_time}
-• **Telefone:** ${appointment.contact_phone}
-• **Email:** ${appointment.contact_email}
-
-✅ Seu agendamento foi confirmado!
-            `;
-            addMessage(markdownToHtml(successMessage), 'success');
-            
-            // Reset state
-            conversationState.canCreateAppointment = false;
-            updateUI();
-        } else {
-            addMessage('❌ Erro ao criar agendamento: ' + (data.detail || data.message || 'Erro desconhecido'), 'error');
-        }
-    } catch (error) {
-        console.error('Error:', error);
-        addMessage('❌ Erro ao criar agendamento. Tente novamente.', 'error');
-    } finally {
-        showLoading(false);
-    }
-}
-
-async function showPatientsModal() {
-    patientsModal.style.display = 'block';
-    
-    try {
-        const response = await fetch(`${API_BASE_URL}/patients/`);
-        const data = await response.json();
-        
-        if (data.success && data.data) {
-            displayPatients(data.data);
-        } else {
-            document.getElementById('patientsList').innerHTML = '<p>❌ Erro ao carregar pacientes</p>';
-        }
-    } catch (error) {
-        console.error('Error:', error);
-        document.getElementById('patientsList').innerHTML = '<p>❌ Erro de conexão</p>';
-    }
-}
-
-function displayPatients(patients) {
-    const patientsList = document.getElementById('patientsList');
-    
-    if (patients.length === 0) {
-        patientsList.innerHTML = '<p class="no-data">Nenhum paciente cadastrado</p>';
-        return;
-    }
-    
-    const patientsHTML = patients.map(patient => `
-        <div class="patient-item">
-            <div class="patient-name">👤 ${patient.nome}</div>
-            <div class="patient-details">
-                <strong>CPF:</strong> ${patient.cpf || 'Não informado'}<br>
-                <strong>Nascimento:</strong> ${formatDate(patient.data_nascimento)}<br>
-                <strong>Sexo:</strong> ${patient.sexo}<br>
-                <strong>ID:</strong> ${patient.id_paciente}
-            </div>
-        </div>
-    `).join('');
-    
-    patientsList.innerHTML = patientsHTML;
-}
-
-function clearChat() {
-    chatMessages.innerHTML = `
-        <div class="message bot-message">
-            <div class="message-content">
-                <strong>🤖 Assistente:</strong> Olá! Sou seu assistente para agendamento médico. Como posso ajudá-lo hoje?
-            </div>
-        </div>
-    `;
-    
-    // Reset state
-    conversationState = {
-        extractedData: null,
-        validationStatus: null,
-        isProcessing: false,
-        canCreateAppointment: false
-    };
-    
-    updateUI();
-}
-
-function closeModal() {
-    patientsModal.style.display = 'none';
-}
-
-// UI Helper Functions
-function addMessage(text, type = 'bot') {
-    const messageDiv = document.createElement('div');
-    messageDiv.className = `message ${type}-message`;
-    
-    const contentDiv = document.createElement('div');
-    contentDiv.className = 'message-content';
-    
-    if (type === 'user') {
-        contentDiv.innerHTML = `<strong>👤 Você:</strong> ${text}`;
-    } else if (type === 'bot') {
-        contentDiv.innerHTML = text;
-    } else if (type === 'error') {
-        contentDiv.innerHTML = text;
-    } else if (type === 'success') {
-        contentDiv.innerHTML = text;
-    }
-    
-    messageDiv.appendChild(contentDiv);
-    chatMessages.appendChild(messageDiv);
-    chatMessages.scrollTop = chatMessages.scrollHeight;
-}
-
-function updateUI() {
-    // Update status
-    if (conversationState.isProcessing) {
-        statusValue.textContent = 'Processando...';
-        statusValue.style.color = '#ffa500';
-    } else if (conversationState.canCreateAppointment) {
-        statusValue.textContent = 'Pronto para agendar';
-        statusValue.style.color = '#28a745';
-    } else {
-        statusValue.textContent = 'Coletando dados';
-        statusValue.style.color = '#6c757d';
-    }
-    
-    // Update progress
-    if (conversationState.validationStatus) {
-        const progress = Math.round(conversationState.validationStatus.completion_percentage);
-        progressValue.textContent = `${progress}%`;
-        progressValue.style.color = progress === 100 ? '#28a745' : '#ffa500';
-    } else {
-        progressValue.textContent = '0%';
-        progressValue.style.color = '#6c757d';
-    }
-    
-    // Update extracted data display
-    if (conversationState.extractedData) {
-        displayExtractedData(conversationState.extractedData);
-    } else {
-        extractedDataDiv.innerHTML = '<p class="no-data">Nenhum dado coletado ainda</p>';
-    }
-    
-    // Update buttons
-    sendButton.disabled = conversationState.isProcessing;
-    createAppointmentBtn.disabled = !conversationState.canCreateAppointment;
-}
-
-function displayExtractedData(data) {
-    let html = '';
-    
-    // Patient data
-    if (data.paciente && Object.values(data.paciente).some(v => v !== null)) {
-        html += '<div class="data-section"><strong>👤 Paciente:</strong><br>';
-        if (data.paciente.nome) html += `<span class="data-label">Nome:</span> ${data.paciente.nome}<br>`;
-        if (data.paciente.cpf) html += `<span class="data-label">CPF:</span> ${data.paciente.cpf}<br>`;
-        if (data.paciente.data_nascimento) html += `<span class="data-label">Nascimento:</span> ${data.paciente.data_nascimento}<br>`;
-        if (data.paciente.sexo) html += `<span class="data-label">Sexo:</span> ${data.paciente.sexo}<br>`;
-        html += '</div><br>';
-    }
-    
-    // Appointment data
-    if (data.agendamento_info && Object.values(data.agendamento_info).some(v => v !== null)) {
-        html += '<div class="data-section"><strong>🏥 Agendamento:</strong><br>';
-        if (data.agendamento_info.tipo_agendamento) html += `<span class="data-label">Tipo:</span> ${data.agendamento_info.tipo_agendamento}<br>`;
-        if (data.agendamento_info.especialidade) html += `<span class="data-label">Especialidade:</span> ${data.agendamento_info.especialidade}<br>`;
-        if (data.agendamento_info.tem_convenio !== null) html += `<span class="data-label">Convênio:</span> ${data.agendamento_info.tem_convenio ? 'Sim' : 'Não'}<br>`;
-        if (data.agendamento_info.nome_convenio) html += `<span class="data-label">Nome do Convênio:</span> ${data.agendamento_info.nome_convenio}<br>`;
-        html += '</div><br>';
-    }
-    
-    // Preferences
-    if (data.preferencias && Object.values(data.preferencias).some(v => v !== null)) {
-        html += '<div class="data-section"><strong>📅 Preferências:</strong><br>';
-        if (data.preferencias.data_preferencia) html += `<span class="data-label">Data:</span> ${data.preferencias.data_preferencia}<br>`;
-        if (data.preferencias.horario_preferencia) html += `<span class="data-label">Horário:</span> ${data.preferencias.horario_preferencia}<br>`;
-        if (data.preferencias.observacoes) html += `<span class="data-label">Observações:</span> ${data.preferencias.observacoes}<br>`;
-        html += '</div>';
-    }
-    
-    extractedDataDiv.innerHTML = html || '<p class="no-data">Nenhum dado coletado ainda</p>';
-}
-
-function showLoading(show) {
-    loadingOverlay.style.display = show ? 'flex' : 'none';
-}
-
-// Utility Functions
-function formatDate(dateString) {
-    if (!dateString) return 'Não informado';
-    const date = new Date(dateString);
-    return date.toLocaleDateString('pt-BR');
-}
-
-function formatDateTime(dateTimeString) {
-    if (!dateTimeString) return 'Não informado';
-    const date = new Date(dateTimeString);
-    return date.toLocaleString('pt-BR');
-}
-
-function markdownToHtml(text) {
-    // Negrito: *texto*
-    let html = text.replace(/\\(.?)\\*/g, '<b>$1</b>');
-    // Quebra de linha: \n
-    html = html.replace(/\n/g, '<br>');
-    return html;
-}
->>>>>>> 3673aaa5
+}