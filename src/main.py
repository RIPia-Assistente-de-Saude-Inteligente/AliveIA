<<<<<<< HEAD
"""
FastAPI main application for the medical appointment system.
"""
from fastapi import FastAPI, HTTPException, Depends
from fastapi.middleware.cors import CORSMiddleware
from fastapi.responses import JSONResponse
from fastapi.staticfiles import StaticFiles
import uvicorn
import os
from pathlib import Path

# Import configuration and database
from config.settings import settings
from database.connection import db_manager

# Import routers
from routes import patients, booking, ai_booking

app = FastAPI(
    title="Sistema de Agendamento Médico",
    description="API para gerenciamento de consultas médicas e exames",
    version="1.0.0",
    docs_url="/docs",
    redoc_url="/redoc"
)

# CORS middleware configuration
app.add_middleware(
    CORSMiddleware,
    allow_origins=settings.allowed_origins,
    allow_credentials=True,
    allow_methods=["*"],
    allow_headers=["*"],
)

@app.on_event("startup")
async def startup_event():
    """Initialize database on startup."""
    await db_manager.initialize_database()

@app.get("/")
async def root():
    """Health check endpoint."""
    return {"message": "Sistema de Agendamento Médico API", "status": "running"}

@app.get("/health")
async def health_check():
    """Detailed health check endpoint."""
    return {
        "status": "healthy",
        "service": "medical-appointment-system",
        "version": "1.0.0"
    }

# Include routers
app.include_router(patients.router, prefix="/api/v1/patients", tags=["Patients"])
app.include_router(booking.router, prefix="/api/v1/booking", tags=["Booking"])
app.include_router(ai_booking.router, prefix="/api/v1/ai-booking", tags=["AI Booking"])

# Serve static files (frontend)
frontend_path = Path(__file__).parent.parent / "frontend"
if frontend_path.exists():
    app.mount("/static", StaticFiles(directory=str(frontend_path)), name="static")
    
    @app.get("/chat")
    async def chat_interface():
        """Serve the chat interface."""
        from fastapi.responses import FileResponse
        return FileResponse(str(frontend_path / "index.html"))

if __name__ == "__main__":
    uvicorn.run(
        "main:app",
        host=settings.host,
        port=settings.port,
        reload=settings.debug,
        log_level="info"
    )
=======
"""
FastAPI main application for the medical appointment system.
"""
from fastapi import FastAPI, HTTPException, Depends
from fastapi.middleware.cors import CORSMiddleware
from fastapi.responses import JSONResponse
from fastapi.staticfiles import StaticFiles
import uvicorn
import os
from pathlib import Path

# Import configuration and database
from src.config.settings import settings
from src.database.connection import db_manager

# Import routers
from src.routes import patients, booking, ai_booking

app = FastAPI(
    title="Sistema de Agendamento Médico",
    description="API para gerenciamento de consultas médicas e exames",
    version="1.0.0",
    docs_url="/docs",
    redoc_url="/redoc"
)

# CORS middleware configuration
app.add_middleware(
    CORSMiddleware,
    allow_origins=settings.allowed_origins,
    allow_credentials=True,
    allow_methods=["*"],
    allow_headers=["*"],
)

@app.on_event("startup")
async def startup_event():
    """Initialize database on startup."""
    await db_manager.initialize_database()

@app.get("/")
async def root():
    """Health check endpoint."""
    return {"message": "Sistema de Agendamento Médico API", "status": "running"}

@app.get("/health")
async def health_check():
    """Detailed health check endpoint."""
    return {
        "status": "healthy",
        "service": "medical-appointment-system",
        "version": "1.0.0"
    }

# Include routers
app.include_router(patients.router, prefix="/api/v1/patients", tags=["Patients"])
app.include_router(booking.router, prefix="/api/v1/booking", tags=["Booking"])
app.include_router(ai_booking.router, prefix="/api/v1/ai-booking", tags=["AI Booking"])

# Serve static files (frontend)
frontend_path = Path(__file__).parent.parent / "frontend"
if frontend_path.exists():
    app.mount("/static", StaticFiles(directory=str(frontend_path)), name="static")
    
    @app.get("/chat")
    async def chat_interface():
        """Serve the chat interface."""
        from fastapi.responses import FileResponse
        return FileResponse(str(frontend_path / "index.html"))

if __name__ == "__main__":
    uvicorn.run(
        "main:app",
        host=settings.host,
        port=settings.port,
        reload=settings.debug,
        log_level="info"
    )
>>>>>>> 3673aaa5
<|MERGE_RESOLUTION|>--- conflicted
+++ resolved
@@ -1,4 +1,3 @@
-<<<<<<< HEAD
 """
 FastAPI main application for the medical appointment system.
 """
@@ -76,84 +75,4 @@
         port=settings.port,
         reload=settings.debug,
         log_level="info"
-    )
-=======
-"""
-FastAPI main application for the medical appointment system.
-"""
-from fastapi import FastAPI, HTTPException, Depends
-from fastapi.middleware.cors import CORSMiddleware
-from fastapi.responses import JSONResponse
-from fastapi.staticfiles import StaticFiles
-import uvicorn
-import os
-from pathlib import Path
-
-# Import configuration and database
-from src.config.settings import settings
-from src.database.connection import db_manager
-
-# Import routers
-from src.routes import patients, booking, ai_booking
-
-app = FastAPI(
-    title="Sistema de Agendamento Médico",
-    description="API para gerenciamento de consultas médicas e exames",
-    version="1.0.0",
-    docs_url="/docs",
-    redoc_url="/redoc"
-)
-
-# CORS middleware configuration
-app.add_middleware(
-    CORSMiddleware,
-    allow_origins=settings.allowed_origins,
-    allow_credentials=True,
-    allow_methods=["*"],
-    allow_headers=["*"],
-)
-
-@app.on_event("startup")
-async def startup_event():
-    """Initialize database on startup."""
-    await db_manager.initialize_database()
-
-@app.get("/")
-async def root():
-    """Health check endpoint."""
-    return {"message": "Sistema de Agendamento Médico API", "status": "running"}
-
-@app.get("/health")
-async def health_check():
-    """Detailed health check endpoint."""
-    return {
-        "status": "healthy",
-        "service": "medical-appointment-system",
-        "version": "1.0.0"
-    }
-
-# Include routers
-app.include_router(patients.router, prefix="/api/v1/patients", tags=["Patients"])
-app.include_router(booking.router, prefix="/api/v1/booking", tags=["Booking"])
-app.include_router(ai_booking.router, prefix="/api/v1/ai-booking", tags=["AI Booking"])
-
-# Serve static files (frontend)
-frontend_path = Path(__file__).parent.parent / "frontend"
-if frontend_path.exists():
-    app.mount("/static", StaticFiles(directory=str(frontend_path)), name="static")
-    
-    @app.get("/chat")
-    async def chat_interface():
-        """Serve the chat interface."""
-        from fastapi.responses import FileResponse
-        return FileResponse(str(frontend_path / "index.html"))
-
-if __name__ == "__main__":
-    uvicorn.run(
-        "main:app",
-        host=settings.host,
-        port=settings.port,
-        reload=settings.debug,
-        log_level="info"
-    )
->>>>>>> 3673aaa5
+    )