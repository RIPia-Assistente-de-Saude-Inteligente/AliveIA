<<<<<<< HEAD
"""
API routes for the booking process.
"""
from fastapi import APIRouter, Depends, status
from typing import List
import aiosqlite

from database.connection import get_db
from database.models.schemas import (
    AgendamentoCreate, AgendamentoResponse,
    MedicoResponse, EspecialidadeResponse, LocalAtendimentoResponse,
    TipoConsultaResponse, ExameResponse
)
from services import booking_service

router = APIRouter()

@router.get("/specialties", response_model=List[EspecialidadeResponse])
async def list_specialties(db: aiosqlite.Connection = Depends(get_db)):
    """List all available medical specialties."""
    return await booking_service.get_all_specialties(db)

@router.get("/doctors", response_model=List[MedicoResponse])
async def list_doctors(db: aiosqlite.Connection = Depends(get_db)):
    """List all available doctors."""
    return await booking_service.get_all_doctors(db)

@router.get("/locations", response_model=List[LocalAtendimentoResponse])
async def list_locations(db: aiosqlite.Connection = Depends(get_db)):
    """List all available locations."""
    return await booking_service.get_all_locations(db)

@router.get("/appointment-types", response_model=List[TipoConsultaResponse])
async def list_appointment_types(db: aiosqlite.Connection = Depends(get_db)):
    """List all available appointment types."""
    return await booking_service.get_all_appointment_types(db)

@router.get("/exams", response_model=List[ExameResponse])
async def list_exams(db: aiosqlite.Connection = Depends(get_db)):
    """List all available exams."""
    return await booking_service.get_all_exams(db)

@router.post("/appointments", status_code=status.HTTP_201_CREATED, response_model=AgendamentoResponse)
async def create_new_appointment(appt: AgendamentoCreate, db: aiosqlite.Connection = Depends(get_db)):
    """Create a new appointment for a patient."""
    return await booking_service.create_appointment(db, appt)
=======
"""
API routes for the booking process.
"""
from fastapi import APIRouter, Depends, status
from typing import List
import aiosqlite

from src.database.connection import get_db
from src.database.models.schemas import (
    AgendamentoCreate, AgendamentoResponse,
    MedicoResponse, EspecialidadeResponse, LocalAtendimentoResponse,
    TipoConsultaResponse, ExameResponse
)
from src.services import booking_service

router = APIRouter()

@router.get("/specialties", response_model=List[EspecialidadeResponse])
async def list_specialties(db: aiosqlite.Connection = Depends(get_db)):
    """List all available medical specialties."""
    return await booking_service.get_all_specialties(db)

@router.get("/doctors", response_model=List[MedicoResponse])
async def list_doctors(db: aiosqlite.Connection = Depends(get_db)):
    """List all available doctors."""
    return await booking_service.get_all_doctors(db)

@router.get("/locations", response_model=List[LocalAtendimentoResponse])
async def list_locations(db: aiosqlite.Connection = Depends(get_db)):
    """List all available locations."""
    return await booking_service.get_all_locations(db)

@router.get("/appointment-types", response_model=List[TipoConsultaResponse])
async def list_appointment_types(db: aiosqlite.Connection = Depends(get_db)):
    """List all available appointment types."""
    return await booking_service.get_all_appointment_types(db)

@router.get("/exams", response_model=List[ExameResponse])
async def list_exams(db: aiosqlite.Connection = Depends(get_db)):
    """List all available exams."""
    return await booking_service.get_all_exams(db)

@router.post("/appointments", status_code=status.HTTP_201_CREATED, response_model=AgendamentoResponse)
async def create_new_appointment(appt: AgendamentoCreate, db: aiosqlite.Connection = Depends(get_db)):
    """Create a new appointment for a patient."""
    return await booking_service.create_appointment(db, appt)
>>>>>>> 3673aaa5
<|MERGE_RESOLUTION|>--- conflicted
+++ resolved
@@ -1,4 +1,3 @@
-<<<<<<< HEAD
 """
 API routes for the booking process.
 """
@@ -44,52 +43,4 @@
 @router.post("/appointments", status_code=status.HTTP_201_CREATED, response_model=AgendamentoResponse)
 async def create_new_appointment(appt: AgendamentoCreate, db: aiosqlite.Connection = Depends(get_db)):
     """Create a new appointment for a patient."""
-    return await booking_service.create_appointment(db, appt)
-=======
-"""
-API routes for the booking process.
-"""
-from fastapi import APIRouter, Depends, status
-from typing import List
-import aiosqlite
-
-from src.database.connection import get_db
-from src.database.models.schemas import (
-    AgendamentoCreate, AgendamentoResponse,
-    MedicoResponse, EspecialidadeResponse, LocalAtendimentoResponse,
-    TipoConsultaResponse, ExameResponse
-)
-from src.services import booking_service
-
-router = APIRouter()
-
-@router.get("/specialties", response_model=List[EspecialidadeResponse])
-async def list_specialties(db: aiosqlite.Connection = Depends(get_db)):
-    """List all available medical specialties."""
-    return await booking_service.get_all_specialties(db)
-
-@router.get("/doctors", response_model=List[MedicoResponse])
-async def list_doctors(db: aiosqlite.Connection = Depends(get_db)):
-    """List all available doctors."""
-    return await booking_service.get_all_doctors(db)
-
-@router.get("/locations", response_model=List[LocalAtendimentoResponse])
-async def list_locations(db: aiosqlite.Connection = Depends(get_db)):
-    """List all available locations."""
-    return await booking_service.get_all_locations(db)
-
-@router.get("/appointment-types", response_model=List[TipoConsultaResponse])
-async def list_appointment_types(db: aiosqlite.Connection = Depends(get_db)):
-    """List all available appointment types."""
-    return await booking_service.get_all_appointment_types(db)
-
-@router.get("/exams", response_model=List[ExameResponse])
-async def list_exams(db: aiosqlite.Connection = Depends(get_db)):
-    """List all available exams."""
-    return await booking_service.get_all_exams(db)
-
-@router.post("/appointments", status_code=status.HTTP_201_CREATED, response_model=AgendamentoResponse)
-async def create_new_appointment(appt: AgendamentoCreate, db: aiosqlite.Connection = Depends(get_db)):
-    """Create a new appointment for a patient."""
-    return await booking_service.create_appointment(db, appt)
->>>>>>> 3673aaa5
+    return await booking_service.create_appointment(db, appt)